package manager

import (
	"crypto/ecdsa"
	"crypto/elliptic"
	"crypto/rand"
	"crypto/x509"
	"errors"
	"fmt"
	"time"

	"github.com/spiffe/spire/pkg/agent/manager/cache"
	"github.com/spiffe/spire/pkg/common/util"
	"github.com/spiffe/spire/proto/api/node"
	"github.com/spiffe/spire/proto/common"
	proto "github.com/spiffe/spire/proto/common"
)

// synchronize hits the node api, checks for entries we haven't fetched yet, and fetches them.
func (m *manager) synchronize() (err error) {
	m.c.Log.Debug("synchronize started")
	defer m.c.Log.Debug("synchronize finished")

	var regEntries map[string]*proto.RegistrationEntry
	var cEntryRequests entryRequests
<<<<<<< HEAD

	regEntries, _, err = m.fetchUpdates(m.spiffeID, nil)
	if err != nil {
		return err
	}

	cEntryRequests, err = m.checkExpiredCacheEntries()
	if err != nil {
		return err
	}

	// While there are registration entries or cache entries to process...
	for len(regEntries) > 0 || len(cEntryRequests) > 0 {
		cEntryRequests, err = m.checkForNewCacheEntries(regEntries, cEntryRequests)
=======
	for spiffeId, _ := range m.syncClients.clients {
		regEntries, _, err = m.fetchUpdates(spiffeId, nil)
>>>>>>> af9bf035
		if err != nil {
			return err
		}

		cEntryRequests, err = m.checkExpiredCacheEntries()
		if err != nil {
			return err
		}

		// While there are registration entries to process...
		for len(regEntries) > 0 || len(cEntryRequests) > 0 {
			cEntryRequests, err = m.checkForNewCacheEntries(regEntries, cEntryRequests)
			if err != nil {
				return err
			}

			regEntries, err = m.processEntryRequests(cEntryRequests)
			if err != nil {
				return err
			}
			cEntryRequests = entryRequests{}
		}
	}

	return nil
}

// entryRequest holds a CSR and a pre-built cache entry for the RegistrationEntry
// contained in the entry field.
type entryRequest struct {
	CSR   []byte
	entry *cache.Entry
}

// entryRequests is a map keyed by SPIFFEID where each value is a list
// of entryRequest that should be processed using the SVID and PrivateKey
// created for it.
type entryRequests map[string][]*entryRequest

func (m *manager) fetchUpdates(spiffeID string, entryRequests []*entryRequest) (map[string]*common.RegistrationEntry, map[string]*node.Svid, error) {
	m.c.Log.Debugf("fetchUpdates started using SVID and key for spiffeID: %s", spiffeID)
	defer m.c.Log.Debug("fetchUpdates finished")

	client := m.syncClients.get(spiffeID)
	if client == nil {
		return nil, nil, fmt.Errorf("No client found for %s", spiffeID)
	}

	// Put all the CSRs in an array to make just one call with all the CSRs.
	csrs := [][]byte{}
	if entryRequests != nil {
		for _, entryRequest := range entryRequests {
			csrs = append(csrs, entryRequest.CSR)
		}
	}

	update, err := client.sendAndReceive(&node.FetchSVIDRequest{Csrs: csrs})
	if err != nil && err != ErrPartialResponse {
		return nil, nil, err
	}

	m.c.Log.Debugf("update received: %s", update)

	if update.lastBundle != nil {
		bundle, err := x509.ParseCertificates(update.lastBundle)
		if err != nil {
			return nil, nil, err
		}
		m.setBundle(bundle)
	}

	return update.regEntries, update.svids, nil
}

func (m *manager) processEntryRequests(entryRequests entryRequests) (map[string]*common.RegistrationEntry, error) {
	m.c.Log.Debug("processEntryRequests started")
	defer m.c.Log.Debug("processEntryRequests finished")

	regEntries := map[string]*common.RegistrationEntry{}
	if len(entryRequests) == 0 {
		return regEntries, nil
	}

	for parentID, entryRequestsList := range entryRequests {
		re, svids, err := m.fetchUpdates(parentID, entryRequestsList)
		if err != nil {
			return nil, err
		}
		err = m.updateEntriesSVIDs(entryRequestsList, svids)
		if err != nil {
			return nil, err
		}
		// Collect registrations entries.
		for k, e := range re {
			regEntries[k] = e
		}
	}
	return regEntries, nil
}

func (m *manager) updateEntriesSVIDs(entryRequestsList []*entryRequest, svids map[string]*node.Svid) error {
	for _, entryRequest := range entryRequestsList {
		ce := entryRequest.entry
		svid, ok := svids[ce.RegistrationEntry.SpiffeId]
		if ok {
			cert, err := x509.ParseCertificate(svid.SvidCert)
			if err != nil {
				return err
			}
			// Complete the pre-built cache entry with the SVID and put it on the cache.
			ce.SVID = cert
			if m.isAgentAlias(ce.RegistrationEntry) {
				m.c.Log.Debugf("agent alias detected: %s", ce.RegistrationEntry.SpiffeId)

				ce.IsAgentAlias = true
				err := m.newSyncClient([]string{ce.RegistrationEntry.SpiffeId}, ce.SVID, ce.PrivateKey)
				if err != nil {
					return err
				}
			}
			m.cache.SetEntry(ce)
			m.c.Log.Debugf("Updated CacheEntry for SPIFFEId: %s", ce.RegistrationEntry.SpiffeId)
		}
	}
	return nil
}

func (m *manager) checkExpiredCacheEntries() (entryRequests, error) {
	m.c.Log.Debug("checkExpiredCacheEntries started")
	defer m.c.Log.Debug("checkExpiredCacheEntries finished")

	entryRequests := entryRequests{}
	for entry := range m.cache.Entries() {
		ttl := entry.SVID.NotAfter.Sub(time.Now())
		lifetime := entry.SVID.NotAfter.Sub(entry.SVID.NotBefore)
		// If the cached SVID has a remaining lifetime less than 50%, prepare a
		// new entryRequest to ask for a new cache entry to be used in the future
		// when this entry expires.
		if ttl < lifetime/2 {
			privateKey, csr, err := m.newCSR(entry.RegistrationEntry.SpiffeId)
			if err != nil {
				return nil, err
			}

			bundles := make(map[string][]byte) //TODO: walmav Populate Bundles
			cacheEntry := &cache.Entry{
				RegistrationEntry: entry.RegistrationEntry,
				SVID:              nil,
				PrivateKey:        privateKey,
				Bundles:           bundles,
			}
			parentID := entry.RegistrationEntry.ParentId
			entryRequests[parentID] = append(entryRequests[parentID], &entryRequest{csr, cacheEntry})
		} else if ttl <= 0 {
			// Cached SVID expired, remove entry from the cache.
			m.cache.DeleteEntry(entry.RegistrationEntry)
		}
	}
	return entryRequests, nil
}

func (m *manager) checkForNewCacheEntries(regEntries map[string]*proto.RegistrationEntry, entryRequests entryRequests) (entryRequests, error) {
	m.c.Log.Debug("checkForNewCacheEntries started")
	defer m.c.Log.Debug("checkForNewCacheEntries finished")

	for _, regEntry := range regEntries {
		if !m.isAlreadyCached(regEntry) {
			m.c.Log.Debugf("Generating CSR for spiffeId: %s  parentId: %s", regEntry.SpiffeId, regEntry.ParentId)

			privateKey, csr, err := m.newCSR(regEntry.SpiffeId)
			if err != nil {
				return nil, err
			}

			bundles := make(map[string][]byte) //TODO: walmav Populate Bundles
			cacheEntry := &cache.Entry{
				RegistrationEntry: regEntry,
				SVID:              nil,
				PrivateKey:        privateKey,
				Bundles:           bundles,
			}
			parentID := regEntry.ParentId
			entryRequests[parentID] = append(entryRequests[parentID], &entryRequest{csr, cacheEntry})
		} else {
			m.c.Log.Debugf("cache hit for spiffeId: %s, parentId: %s, selectors: %v", regEntry.SpiffeId, regEntry.ParentId, regEntry.Selectors)
		}
	}

	return entryRequests, nil
}

func (m *manager) rotateSVID() error {
	m.c.Log.Debug("rotateSVID started")
	defer m.c.Log.Debug("rotateSVID finished")

	svid, _ := m.getBaseSVIDEntry()
	ttl := svid.NotAfter.Sub(time.Now())
	lifetime := svid.NotAfter.Sub(svid.NotBefore)

	if ttl < lifetime/2 {
		m.c.Log.Debug("Generating new CSR for BaseSVID")

		privateKey, csr, err := m.newCSR(m.spiffeID)
		if err != nil {
			return err
		}

		client := m.getRotationClient()

		m.c.Log.Debug("Sending CSR")

		update, err := client.sendAndReceive(&node.FetchSVIDRequest{Csrs: [][]byte{csr}})
		if err != nil && err != ErrPartialResponse {
			return err
		}

		if len(update.svids) == 0 {
			return errors.New("No SVID received when rotating BaseSVID")
		}

		svid, ok := update.svids[m.spiffeID]
		if !ok {
			return errors.New("It was not possible to get base SVID from FetchSVID response")
		}
		cert, err := x509.ParseCertificate(svid.SvidCert)
		if err != nil {
			return err
		}

		m.c.Log.Debug("Updating manager with new BaseSVID")
		m.setBaseSVIDEntry(cert, privateKey)
		err = m.storeSVID()
		if err != nil {
			return err
		}

		err = m.renewRotatorClient()
		if err != nil {
			return fmt.Errorf("Could not renew rotator client: %v", err)
		}
	}
	return nil
}

func (m *manager) newCSR(spiffeID string) (pk *ecdsa.PrivateKey, csr []byte, err error) {
	pk, err = ecdsa.GenerateKey(elliptic.P521(), rand.Reader)
	if err != nil {
		return
	}
	csr, err = util.MakeCSR(pk, spiffeID)
	if err != nil {
		return nil, nil, err
	}
	return
}

func (m *manager) isAgentAlias(re *common.RegistrationEntry) bool {
	if re.ParentId == m.serverSPIFFEID {
		return true
	}

	for _, s := range re.Selectors {
		if s.Type == "spiffe_id" && s.Value == m.spiffeID {
			return true
		}
	}

	return false
}<|MERGE_RESOLUTION|>--- conflicted
+++ resolved
@@ -23,25 +23,8 @@
 
 	var regEntries map[string]*proto.RegistrationEntry
 	var cEntryRequests entryRequests
-<<<<<<< HEAD
-
-	regEntries, _, err = m.fetchUpdates(m.spiffeID, nil)
-	if err != nil {
-		return err
-	}
-
-	cEntryRequests, err = m.checkExpiredCacheEntries()
-	if err != nil {
-		return err
-	}
-
-	// While there are registration entries or cache entries to process...
-	for len(regEntries) > 0 || len(cEntryRequests) > 0 {
-		cEntryRequests, err = m.checkForNewCacheEntries(regEntries, cEntryRequests)
-=======
 	for spiffeId, _ := range m.syncClients.clients {
 		regEntries, _, err = m.fetchUpdates(spiffeId, nil)
->>>>>>> af9bf035
 		if err != nil {
 			return err
 		}
@@ -51,7 +34,7 @@
 			return err
 		}
 
-		// While there are registration entries to process...
+		// While there are registration entries or cache entries to process...
 		for len(regEntries) > 0 || len(cEntryRequests) > 0 {
 			cEntryRequests, err = m.checkForNewCacheEntries(regEntries, cEntryRequests)
 			if err != nil {
